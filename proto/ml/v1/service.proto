syntax = "proto3";

<<<<<<< HEAD
=======
import "ml/v1/model.proto";
import "google/protobuf/empty.proto";
>>>>>>> a795a55b
package pb.ml;
option go_package="internal/domain/pb";

import "ml/v1/model.proto";

service MLService {
  rpc ProcessQuery (ProcessQueryRequest) returns (stream ProcessQueryResponse) {};
<<<<<<< HEAD
=======
  rpc GetDefaultParams (google.protobaf.Empty) returns (ModelParams) {};
  rpc GetOptimalParams (GetOptimalParamsRequest) returns (ModelParams) {};
>>>>>>> a795a55b
};<|MERGE_RESOLUTION|>--- conflicted
+++ resolved
@@ -1,20 +1,13 @@
 syntax = "proto3";
 
-<<<<<<< HEAD
-=======
-import "ml/v1/model.proto";
-import "google/protobuf/empty.proto";
->>>>>>> a795a55b
 package pb.ml;
 option go_package="internal/domain/pb";
 
 import "ml/v1/model.proto";
+import "google/protobuf/empty.proto";
 
 service MLService {
   rpc ProcessQuery (ProcessQueryRequest) returns (stream ProcessQueryResponse) {};
-<<<<<<< HEAD
-=======
   rpc GetDefaultParams (google.protobaf.Empty) returns (ModelParams) {};
   rpc GetOptimalParams (GetOptimalParamsRequest) returns (ModelParams) {};
->>>>>>> a795a55b
 };