# If you prefer the allow list template instead of the deny list, see community template:
# https://github.com/github/gitignore/blob/main/community/Golang/Go.AllowList.gitignore
#
# Binaries for programs and plugins
*.exe
*.exe~
*.dll
*.so
*.dylib

# Test binary, built with `go test -c`
*.test

# Output of the go coverage tool, specifically when used with LiteIDE
*.out

# Dependency directories (remove the comment below to include it)
# vendor/

# Go workspace file
go.work
go.work.sum

# env file
.env

# else
.vscode
venv
.venv
.DS_Store
.idea
<<<<<<< HEAD
config.yaml
requests
google.golang.org
=======


temp/
>>>>>>> 9ba286a5
<|MERGE_RESOLUTION|>--- conflicted
+++ resolved
@@ -30,12 +30,7 @@
 .venv
 .DS_Store
 .idea
-<<<<<<< HEAD
 config.yaml
 requests
 google.golang.org
-=======
-
-
-temp/
->>>>>>> 9ba286a5
+temp/