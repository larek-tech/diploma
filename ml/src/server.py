--- conflicted
+++ resolved
@@ -90,8 +90,6 @@
             logger.error("Timeout error processing request")
             await context.abort(grpc.StatusCode.DEADLINE_EXCEEDED, "Timeout")
 
-<<<<<<< HEAD
-=======
     async def ProcessFirstQuery(  # noqa: N802
         self,
         request: ml_pb2_model.ProcessFirstQueryRequest,
@@ -115,7 +113,6 @@
             logger.error("Timeout error processing request")
             await context.abort(grpc.StatusCode.DEADLINE_EXCEEDED, "Timeout")
 
->>>>>>> 4baad861
     async def GetDefaultParams(  # noqa: N802
         self,
         request,
