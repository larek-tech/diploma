import asyncio
from collections.abc import AsyncGenerator
from concurrent import futures

import grpc
from grpc import aio

import ml.v1.model_pb2 as ml_pb2_model
import ml.v1.service_pb2 as ml_pbd_service
import ml.v1.service_pb2_grpc as ml_pb2_grpc
from config import (
    DEFAULT_EMBEDER_MODEL,
    DEFAULT_REDIS_URL,
    DEFAULT_RERANKER_NAME,
    ML_SERVICE_PORT,
)
from data_client import AsyncDataServiceClient
from optuna_pipline import OptunaPipeline
from RAG_pipeline import RAGPipeline
from sample_generate import generate_dataset
from utils.logger import logger


class MLServiceServicer(ml_pb2_grpc.MLServiceServicer):
    def __init__(self) -> None:
        super().__init__()
        self.rag = RAGPipeline()

    async def ProcessQuery(  # noqa: N802
        self,
        request: ml_pb2_model.ProcessQueryRequest,
        context: aio.ServicerContext,
    ) -> AsyncGenerator[ml_pb2_model.ProcessQueryResponse]:
        client_ip = context.peer().split(":")[-1]
        request_id = f"{request.query.userId}-{hash(request.query.content)}"

        logger.info(
            f"New request [ID:{request_id}] from {client_ip}\n"
            f"User: {request.query.userId}\n"
            f"Content length: {len(request.query.content)}\n"
            f"Documents: {len(request.sourceIds)}"
        )
        try:
            async for token in self.rag.generate_stream(request=request):
                response = ml_pb2_model.ProcessQueryResponse(
                    chunk=ml_pb2_model.Chunk(content=f"{token}"),
                    sourceIds=request.sourceIds,
                )

                logger.debug(f"Sending chunk for request {request_id}")
                yield response
        except grpc.RpcError as e:
            logger.error(
                f"gRPC error processing request {request_id}:"
                f" {e.code()}: {e.details()}"
            )
            await context.abort(e.code(), e.details())
        except TimeoutError:
            logger.error(f"Timeout error processing request {request_id}")
<<<<<<< HEAD
            await context.abort(grpc.StatusCode.DEADLINE_EXCEEDED, "Timeout")
=======
            context.abort(grpc.StatusCode.DEADLINE_EXCEEDED, "Timeout")

    async def GetDefaultParams(  # noqa: N802
        self,
        request,
        context: aio.ServicerContext,
    ) -> ml_pb2_model.ModelParams:

        return ml_pb2_model.ModelParams(
            multiQuery=ml_pb2_model.MultiQuery(
                useMultiquery=True,
                nQueries=3,
            ),
            reranker=ml_pb2_model.Reranker(
                useRerank=True,
                topK=5,
                rerankerMaxLength=2048,
                rerankerModel=DEFAULT_RERANKER_NAME,
            ),
            vectorSearch=ml_pb2_model.VectorSearch(
                topN=5,
                threshold=0.1,
                searchByQuery=True,
            ),
            model=ml_pb2_model.LlmModel(
                modelName="hf.co/yandex/YandexGPT-5-Lite-8B-instruct-GGUF:Q4_K_M",
                temperature=0.7,
                topK=5,
                topP=0.9,
                systemPrompt="",
            )
        )

    async def GetOptimalParams(  # noqa: N802
        self,
        request: ml_pb2_model.GetOptimalParamsRequest,
        context: aio.ServicerContext,
    ) -> ml_pb2_model.ModelParams:
        client_ip = context.peer().split(":")[-1]

        logger.info(
            f"New request [From {client_ip}"
            f"\nDocuments: {len(request.sourceIds)}"
        )
        await generate_dataset(request.sourceIds)
        optimal_params = await self.optuna_optimizer.study(
            source_ids=request.sourceIds,
        )
        return ml_pb2_model.ModelParams(**optimal_params)
>>>>>>> d925aba1

async def serve() -> None:
    server = aio.server(futures.ThreadPoolExecutor(max_workers=10))
    ml_pb2_grpc.add_MLServiceServicer_to_server(MLServiceServicer(), server)
    # SERVICE_NAMES = (
    #     ml_pb2_model.DESCRIPTOR.services_by_name['MLServiceServicer'].full_name,
    #     reflection.SERVICE_NAME,
    # )
    # reflection.enable_server_reflection(SERVICE_NAMES, server)
    server.add_insecure_port(f"0.0.0.0:{ML_SERVICE_PORT}")
    await server.start()
    logger.info(f"Server started on port {ML_SERVICE_PORT}")
    logger.info("Waiting for requests...")
    try:
        await server.wait_for_termination()
    except KeyboardInterrupt:
        logger.info("Shutting down server...")
        await server.stop(0)
        logger.info("Server stopped gracefully")


if __name__ == "__main__":
    asyncio.run(serve())<|MERGE_RESOLUTION|>--- conflicted
+++ resolved
@@ -57,10 +57,7 @@
             await context.abort(e.code(), e.details())
         except TimeoutError:
             logger.error(f"Timeout error processing request {request_id}")
-<<<<<<< HEAD
             await context.abort(grpc.StatusCode.DEADLINE_EXCEEDED, "Timeout")
-=======
-            context.abort(grpc.StatusCode.DEADLINE_EXCEEDED, "Timeout")
 
     async def GetDefaultParams(  # noqa: N802
         self,
@@ -109,7 +106,6 @@
             source_ids=request.sourceIds,
         )
         return ml_pb2_model.ModelParams(**optimal_params)
->>>>>>> d925aba1
 
 async def serve() -> None:
     server = aio.server(futures.ThreadPoolExecutor(max_workers=10))
