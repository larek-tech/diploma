--- conflicted
+++ resolved
@@ -109,11 +109,8 @@
     model: LlmModel
     createdAt: _timestamp_pb2.Timestamp
     updatedAt: _timestamp_pb2.Timestamp
-<<<<<<< HEAD
-=======
     title: str
     domainId: int
->>>>>>> 4baad861
     def __init__(
         self,
         id: _Optional[int] = ...,
