--- conflicted
+++ resolved
@@ -8,13 +8,10 @@
   zoo_data_secrets:
   zoo_data:
   kafka_data_cfg:
+  kafka_data_secrets:
   kafka_data:
-<<<<<<< HEAD
-  kafka_data_secrets:
-
-=======
   redis_data:
->>>>>>> ba176ca2
+
 services:
   jaeger:
     image: jaegertracing/all-in-one
@@ -282,7 +279,6 @@
       - ~/.cache/huggingface:/root/.cache/huggingface
     extra_hosts:
       - "host.docker.internal:host-gateway"
-<<<<<<< HEAD
 #    deploy:
 #      resources:
 #        reservations:
@@ -290,14 +286,6 @@
 #            - driver: nvidia
 #              count: 1
 #              capabilities: [ gpu ]
-=======
-    deploy:
-      resources:
-        reservations:
-          devices:
-            - driver: nvidia
-              count: 1
-              capabilities: [gpu]
 
   redis:
     image: redis:7
@@ -305,5 +293,4 @@
     ports:
       - "6379:6379"
     volumes:
-      - redis_data:/data
->>>>>>> ba176ca2
+      - redis_data:/data